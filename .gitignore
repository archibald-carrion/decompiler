<<<<<<< HEAD
train_synth_compilable/
*.pyc

# Python packaging
.Python
lib/
lib64/
sdist/
include/
.installed.cfg

# Python virtual environments
.env
.venv
venv/
venv.bak/
pyvenv.cfg
bin/
=======
train_synth_compilable/
*.pyc
structured_output/
>>>>>>> 7d240ee6
<|MERGE_RESOLUTION|>--- conflicted
+++ resolved
@@ -1,24 +1,19 @@
-<<<<<<< HEAD
-train_synth_compilable/
-*.pyc
-
-# Python packaging
-.Python
-lib/
-lib64/
-sdist/
-include/
-.installed.cfg
-
-# Python virtual environments
-.env
-.venv
-venv/
-venv.bak/
-pyvenv.cfg
-bin/
-=======
-train_synth_compilable/
-*.pyc
-structured_output/
->>>>>>> 7d240ee6
+train_synth_compilable/
+*.pyc
+structured_output/
+
+# Python packaging
+.Python
+lib/
+lib64/
+sdist/
+include/
+.installed.cfg
+
+# Python virtual environments
+.env
+.venv
+venv/
+venv.bak/
+pyvenv.cfg
+bin/